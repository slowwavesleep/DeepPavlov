# Copyright 2017 Neural Networks and Deep Learning lab, MIPT
#
# Licensed under the Apache License, Version 2.0 (the "License");
# you may not use this file except in compliance with the License.
# You may obtain a copy of the License at
#
#     http://www.apache.org/licenses/LICENSE-2.0
#
# Unless required by applicable law or agreed to in writing, software
# distributed under the License is distributed on an "AS IS" BASIS,
# WITHOUT WARRANTIES OR CONDITIONS OF ANY KIND, either express or implied.
# See the License for the specific language governing permissions and
# limitations under the License.
import re
import random
from logging import getLogger
from typing import Tuple, List, Optional, Union

from bert_dp.preprocessing import convert_examples_to_features, InputExample, InputFeatures
from bert_dp.tokenization import FullTokenizer

from deeppavlov.core.commands.utils import expand_path
from deeppavlov.core.common.registry import register
from deeppavlov.core.data.utils import zero_pad
from deeppavlov.core.models.component import Component
from deeppavlov.models.preprocessors.mask import Mask

log = getLogger(__name__)


@register('bert_preprocessor')
class BertPreprocessor(Component):
    """Tokenize text on subtokens, encode subtokens with their indices, create tokens and segment masks.

    Check details in :func:`bert_dp.preprocessing.convert_examples_to_features` function.

    Args:
        vocab_file: path to vocabulary
        do_lower_case: set True if lowercasing is needed
        max_seq_length: max sequence length in subtokens, including [SEP] and [CLS] tokens

    Attributes:
        max_seq_length: max sequence length in subtokens, including [SEP] and [CLS] tokens
        tokenizer: instance of Bert FullTokenizer
    """

    def __init__(self,
                 vocab_file: str,
                 do_lower_case: bool = True,
                 max_seq_length: int = 512,
                 **kwargs) -> None:
        self.max_seq_length = max_seq_length
        vocab_file = str(expand_path(vocab_file))
        self.tokenizer = FullTokenizer(vocab_file=vocab_file,
                                       do_lower_case=do_lower_case)

    def __call__(self, texts_a: List[str], texts_b: Optional[List[str]] = None) -> List[InputFeatures]:
        """Call Bert :func:`bert_dp.preprocessing.convert_examples_to_features` function to tokenize and create masks.

        texts_a and texts_b are separated by [SEP] token

        Args:
            texts_a: list of texts,
            texts_b: list of texts, it could be None, e.g. single sentence classification task

        Returns:
            batch of :class:`bert_dp.preprocessing.InputFeatures` with subtokens, subtoken ids, subtoken mask, segment mask.

        """

        if texts_b is None:
            texts_b = [None] * len(texts_a)
        # unique_id is not used
        examples = [InputExample(unique_id=0, text_a=text_a, text_b=text_b)
                    for text_a, text_b in zip(texts_a, texts_b)]
        return convert_examples_to_features(examples, self.max_seq_length, self.tokenizer)


@register('bert_ner_preprocessor')
class BertNerPreprocessor(Component):
    """Takes tokens and splits them into bert subtokens, encodes subtokens with their indices.
<<<<<<< HEAD
    Creates the mask of subtokens (one for the first subtoken, zero for the others).
=======
    Creates a mask of subtokens (one for the first subtoken, zero for the others).
>>>>>>> a79bfd45

    If tags are provided, calculates tags for subtokens.

    Args:
        vocab_file: path to vocabulary
        do_lower_case: set True if lowercasing is needed
        max_seq_length: max sequence length in subtokens, including [SEP] and [CLS] tokens
        max_subword_length: replace token to <unk> if it's length is larger than this
            (defaults to None, which is equal to +infinity)
        token_masking_prob: probability of masking token while training
        provide_subword_tags: output tags for subwords or for words
        subword_mask_mode: subword to select inside word tokens, can be "first" or "last"
            (default="first")

    Attributes:
        max_seq_length: max sequence length in subtokens, including [SEP] and [CLS] tokens
        max_subword_length: rmax lenght of a bert subtoken
        tokenizer: instance of Bert FullTokenizer
    """

    def __init__(self,
                 vocab_file: str,
                 do_lower_case: bool = False,
                 max_seq_length: int = 512,
                 max_subword_length: int = None,
                 token_masking_prob: float = 0.0,
                 provide_subword_tags: bool = False,
                 subword_mask_mode: str = "first",
                 **kwargs):
        self._re_tokenizer = re.compile(r"[\w']+|[^\w ]")
        self.provide_subword_tags = provide_subword_tags
        self.mode = kwargs.get('mode')
        self.max_seq_length = max_seq_length
        self.max_subword_length = max_subword_length
        self.subword_mask_mode = subword_mask_mode
        vocab_file = str(expand_path(vocab_file))
        self.tokenizer = FullTokenizer(vocab_file=vocab_file,
                                       do_lower_case=do_lower_case)
        self.token_masking_prob = token_masking_prob

    def __call__(self,
                 tokens: Union[List[List[str]], List[str]],
                 tags: List[List[str]] = None,
                 **kwargs):
        if isinstance(tokens[0], str):
            tokens = [re.findall(self._re_tokenizer, s) for s in tokens]
        subword_tokens, subword_tok_ids, startofword_markers, subword_tags = [], [], [], []
        for i in range(len(tokens)):
            toks = tokens[i]
            ys = ['O'] * len(toks) if tags is None else tags[i]
<<<<<<< HEAD
            mask = [int(y != 'X') for y in ys]
            assert len(toks) == len(ys) == len(mask), \
                f"toks({len(toks)}) should have the same length as " \
                f" ys({len(ys)}) and mask({len(mask)}), tokens = {toks}."
            sw_toks, sw_mask, sw_ys = self._ner_bert_tokenize(toks,
                                                              mask,
                                                              ys,
                                                              self.tokenizer,
                                                              self.max_subword_length,
                                                              mode=self.mode,
                                                              subword_mask_mode=self.subword_mask_mode,
                                                              token_masking_prob=self.token_masking_prob)
=======
            assert len(toks) == len(ys), \
                f"toks({len(toks)}) should have the same length as ys({len(ys)})"
            sw_toks, sw_marker, sw_ys = \
                self._ner_bert_tokenize(toks,
                                        ys,
                                        self.tokenizer,
                                        self.max_subword_length,
                                        mode=self.mode,
                                        subword_mask_mode=self.subword_mask_mode,
                                        token_masking_prob=self.token_masking_prob)
>>>>>>> a79bfd45
            if self.max_seq_length is not None:
                if len(sw_toks) > self.max_seq_length:
                    raise RuntimeError(f"input sequence after bert tokenization"
                                       f" shouldn't exceed {self.max_seq_length} tokens.")
            subword_tokens.append(sw_toks)
            subword_tok_ids.append(self.tokenizer.convert_tokens_to_ids(sw_toks))
            startofword_markers.append(sw_marker)
            subword_tags.append(sw_ys)
            assert len(sw_marker) == len(sw_toks) == len(subword_tok_ids[-1]) == len(sw_ys), \
                f"length of sow_marker({len(sw_marker)}), tokens({len(sw_toks)})," \
                f" token ids({len(subword_tok_ids[-1])}) and ys({len(ys)})" \
                f" for tokens = `{toks}` should match"
        subword_tok_ids = zero_pad(subword_tok_ids, dtype=int, padding=0)
        startofword_markers = zero_pad(startofword_markers, dtype=int, padding=0)
        attention_mask = Mask()(subword_tokens)

        if tags is not None:
            if self.provide_subword_tags:
                return tokens, subword_tokens, subword_tok_ids, \
                    attention_mask, startofword_markers, subword_tags
            else:
                nonmasked_tags = [[t for t in ts if t != 'X'] for ts in tags]
                for swts, swids, swms, ts in zip(subword_tokens,
                                                 subword_tok_ids,
                                                 startofword_markers,
                                                 nonmasked_tags):
                    if (len(swids) != len(swms)) or (len(ts) != sum(swms)):
                        log.warning('Not matching lengths of the tokenization!')
                        log.warning(f'Tokens len: {len(swts)}\n Tokens: {swts}')
                        log.warning(f'Markers len: {len(swms)}, sum: {sum(swms)}')
                        log.warning(f'Masks: {swms}')
                        log.warning(f'Tags len: {len(ts)}\n Tags: {ts}')
                return tokens, subword_tokens, subword_tok_ids, \
                    attention_mask, startofword_markers, nonmasked_tags
        return tokens, subword_tokens, subword_tok_ids, startofword_markers, attention_mask

    @staticmethod
    def _ner_bert_tokenize(tokens: List[str],
                           tags: List[str],
                           tokenizer: FullTokenizer,
                           max_subword_len: int = None,
                           mode: str = None,
                           subword_mask_mode: str = "first",
<<<<<<< HEAD
                           token_masking_prob: float = 0.0) -> Tuple[List[str], List[int], List[str]]:
=======
                           token_masking_prob: float = None) -> Tuple[List[str], List[int], List[str]]:
        do_masking = (mode == 'train') and (token_masking_prob is not None)
        do_cutting = (max_subword_len is not None)
>>>>>>> a79bfd45
        tokens_subword = ['[CLS]']
        startofword_markers = [0]
        tags_subword = ['X']
        for token, tag in zip(tokens, tags):
            token_marker = int(tag != 'X')
            subwords = tokenizer.tokenize(token)
            if not subwords or (do_cutting and (len(subwords) > max_subword_len)):
                tokens_subword.append('[UNK]')
                startofword_markers.append(token_marker)
                tags_subword.append(tag)
            else:
<<<<<<< HEAD
                if mode == 'train' and token_masking_prob > 0.0 and np.random.rand() < token_masking_prob:
=======
                if do_masking and (random.random() < token_masking_prob):
>>>>>>> a79bfd45
                    tokens_subword.extend(['[MASK]'] * len(subwords))
                else:
                    tokens_subword.extend(subwords)
                if subword_mask_mode == "last":
<<<<<<< HEAD
                    mask_subword.extend([0] * (len(subwords) - 1) + [flag])
                else:
                    mask_subword.extend([flag] + [0] * (len(subwords) - 1))
=======
                    startofword_markers.extend([0] * (len(subwords) - 1) + [token_marker])
                else:
                    startofword_markers.extend([token_marker] + [0] * (len(subwords) - 1))
>>>>>>> a79bfd45
                tags_subword.extend([tag] + ['X'] * (len(subwords) - 1))

        tokens_subword.append('[SEP]')
        startofword_markers.append(0)
        tags_subword.append('X')
        return tokens_subword, startofword_markers, tags_subword


@register('bert_ranker_preprocessor')
class BertRankerPreprocessor(BertPreprocessor):
    """Tokenize text to sub-tokens, encode sub-tokens with their indices, create tokens and segment masks for ranking.

    Builds features for a pair of context with each of the response candidates.
    """

    def __call__(self, batch: List[List[str]]) -> List[List[InputFeatures]]:
        """Call BERT :func:`bert_dp.preprocessing.convert_examples_to_features` function to tokenize and create masks.

        Args:
            batch: list of elemenents where the first element represents the batch with contexts
                and the rest of elements represent response candidates batches

        Returns:
            list of feature batches with subtokens, subtoken ids, subtoken mask, segment mask.
        """

        if isinstance(batch[0], str):
            batch = [batch]

        cont_resp_pairs = []
        if len(batch[0]) == 1:
            contexts = batch[0]
            responses_empt = [None] * len(batch)
            cont_resp_pairs.append(zip(contexts, responses_empt))
        else:
            contexts = [el[0] for el in batch]
            for i in range(1, len(batch[0])):
                responses = []
                for el in batch:
                    responses.append(el[i])
                cont_resp_pairs.append(zip(contexts, responses))
        examples = []
        for s in cont_resp_pairs:
            ex = [InputExample(unique_id=0, text_a=context, text_b=response) for context, response in s]
            examples.append(ex)
        features = [convert_examples_to_features(el, self.max_seq_length, self.tokenizer) for el in examples]

        return features


@register('bert_sep_ranker_preprocessor')
class BertSepRankerPreprocessor(BertPreprocessor):
    """Tokenize text to sub-tokens, encode sub-tokens with their indices, create tokens and segment masks for ranking.

    Builds features for a context and for each of the response candidates separately.
    """

    def __call__(self, batch: List[List[str]]) -> List[List[InputFeatures]]:
        """Call BERT :func:`bert_dp.preprocessing.convert_examples_to_features` function to tokenize and create masks.

        Args:
            batch: list of elemenents where the first element represents the batch with contexts
                and the rest of elements represent response candidates batches

        Returns:
            list of feature batches with subtokens, subtoken ids, subtoken mask, segment mask
            for the context and each of response candidates separately.
        """

        if isinstance(batch[0], str):
            batch = [batch]

        samples = []
        for i in range(len(batch[0])):
            s = []
            for el in batch:
                s.append(el[i])
            samples.append(s)
        s_empt = [None] * len(samples[0])
        # TODO: add unique id
        examples = []
        for s in samples:
            ex = [InputExample(unique_id=0, text_a=text_a, text_b=text_b) for text_a, text_b in
                  zip(s, s_empt)]
            examples.append(ex)
        features = [convert_examples_to_features(el, self.max_seq_length, self.tokenizer) for el in examples]

        return features


@register('bert_sep_ranker_predictor_preprocessor')
class BertSepRankerPredictorPreprocessor(BertSepRankerPreprocessor):
    """Tokenize text to sub-tokens, encode sub-tokens with their indices, create tokens and segment masks for ranking.

    Builds features for a context and for each of the response candidates separately.
    In addition, builds features for a response (and corresponding context) text base.

    Args:
        resps: list of strings containing the base of text responses
        resp_vecs: BERT vector respresentations of ``resps``, if is ``None`` features for the response base will be build
        conts: list of strings containing the base of text contexts
        cont_vecs: BERT vector respresentations of ``conts``, if is ``None`` features for the response base will be build
    """

    def __init__(self,
                 resps=None, resp_vecs=None, conts=None, cont_vecs=None, **kwargs) -> None:
        super().__init__(**kwargs)
        self.resp_features = None
        self.cont_features = None
        if resps is not None and resp_vecs is None:
            log.info("Building BERT features for the response base...")
            resp_batch = [[el] for el in resps]
            self.resp_features = self(resp_batch)
        if conts is not None and cont_vecs is None:
            log.info("Building BERT features for the context base...")
            cont_batch = [[el] for el in conts]
            self.cont_features = self(cont_batch)<|MERGE_RESOLUTION|>--- conflicted
+++ resolved
@@ -79,11 +79,7 @@
 @register('bert_ner_preprocessor')
 class BertNerPreprocessor(Component):
     """Takes tokens and splits them into bert subtokens, encodes subtokens with their indices.
-<<<<<<< HEAD
-    Creates the mask of subtokens (one for the first subtoken, zero for the others).
-=======
     Creates a mask of subtokens (one for the first subtoken, zero for the others).
->>>>>>> a79bfd45
 
     If tags are provided, calculates tags for subtokens.
 
@@ -134,20 +130,6 @@
         for i in range(len(tokens)):
             toks = tokens[i]
             ys = ['O'] * len(toks) if tags is None else tags[i]
-<<<<<<< HEAD
-            mask = [int(y != 'X') for y in ys]
-            assert len(toks) == len(ys) == len(mask), \
-                f"toks({len(toks)}) should have the same length as " \
-                f" ys({len(ys)}) and mask({len(mask)}), tokens = {toks}."
-            sw_toks, sw_mask, sw_ys = self._ner_bert_tokenize(toks,
-                                                              mask,
-                                                              ys,
-                                                              self.tokenizer,
-                                                              self.max_subword_length,
-                                                              mode=self.mode,
-                                                              subword_mask_mode=self.subword_mask_mode,
-                                                              token_masking_prob=self.token_masking_prob)
-=======
             assert len(toks) == len(ys), \
                 f"toks({len(toks)}) should have the same length as ys({len(ys)})"
             sw_toks, sw_marker, sw_ys = \
@@ -158,7 +140,6 @@
                                         mode=self.mode,
                                         subword_mask_mode=self.subword_mask_mode,
                                         token_masking_prob=self.token_masking_prob)
->>>>>>> a79bfd45
             if self.max_seq_length is not None:
                 if len(sw_toks) > self.max_seq_length:
                     raise RuntimeError(f"input sequence after bert tokenization"
@@ -202,13 +183,9 @@
                            max_subword_len: int = None,
                            mode: str = None,
                            subword_mask_mode: str = "first",
-<<<<<<< HEAD
-                           token_masking_prob: float = 0.0) -> Tuple[List[str], List[int], List[str]]:
-=======
                            token_masking_prob: float = None) -> Tuple[List[str], List[int], List[str]]:
         do_masking = (mode == 'train') and (token_masking_prob is not None)
         do_cutting = (max_subword_len is not None)
->>>>>>> a79bfd45
         tokens_subword = ['[CLS]']
         startofword_markers = [0]
         tags_subword = ['X']
@@ -220,24 +197,14 @@
                 startofword_markers.append(token_marker)
                 tags_subword.append(tag)
             else:
-<<<<<<< HEAD
-                if mode == 'train' and token_masking_prob > 0.0 and np.random.rand() < token_masking_prob:
-=======
                 if do_masking and (random.random() < token_masking_prob):
->>>>>>> a79bfd45
                     tokens_subword.extend(['[MASK]'] * len(subwords))
                 else:
                     tokens_subword.extend(subwords)
                 if subword_mask_mode == "last":
-<<<<<<< HEAD
-                    mask_subword.extend([0] * (len(subwords) - 1) + [flag])
-                else:
-                    mask_subword.extend([flag] + [0] * (len(subwords) - 1))
-=======
                     startofword_markers.extend([0] * (len(subwords) - 1) + [token_marker])
                 else:
                     startofword_markers.extend([token_marker] + [0] * (len(subwords) - 1))
->>>>>>> a79bfd45
                 tags_subword.extend([tag] + ['X'] * (len(subwords) - 1))
 
         tokens_subword.append('[SEP]')
