{
  "metadata": {
    "variables": {
      "BASE_MODEL": "roberta-large-mnli",
      "ROOT_PATH": "~/.deeppavlov",
      "DOWNLOADS_PATH": "{ROOT_PATH}/downloads",
      "MODELS_PATH": "{ROOT_PATH}/models",
      "MODEL_PATH": "{MODELS_PATH}/classifiers/superglue_boolq_roberta_mnli",
      "BINARY_CLASSIFICATION": true
    },
    "download": [
	{
		"url": "http://files.deeppavlov.ai/v1/superglue/superglue_boolq_roberta_mnli.tar.gz",
		"subdir": "{MODELS_PATH}"
	}
    ]
  },
  "dataset_reader": {
    "class_name": "huggingface_dataset_reader",
    "path": "super_glue",
    "name": "boolq",
    "train": "train",
    "valid": "validation",
    "test": "test",
    "dev_percentage": 50
  },
  "dataset_iterator": {
    "class_name": "huggingface_dataset_iterator",
    "features": [
      "question",
      "passage"
    ],
    "label": "label",
    "seed": 42
  },
  "chainer": {
    "in": [
      "question",
      "passage"
    ],
    "in_y": [
      "y"
    ],
    "pipe": [
      {
        "class_name": "torch_transformers_preprocessor",
        "vocab_file": "{BASE_MODEL}",
        "do_lower_case": false,
        "max_seq_length": 256,
        "in": [
          "question",
          "passage"
        ],
        "out": [
          "bert_features"
        ]
      },
      {
        "id": "classes_vocab",
        "class_name": "simple_vocab",
        "fit_on": [
          "y"
        ],
        "save_path": "{MODEL_PATH}/classes.dict",
        "load_path": "{MODEL_PATH}/classes.dict",
        "in": [
          "y"
        ],
        "out": [
          "y_ids"
        ]
      },
      {
        "in": [
          "y_ids"
        ],
        "out": [
          "y_onehot"
        ],
        "class_name": "one_hotter",
        "depth": "#classes_vocab.len",
        "single_vector": true
      },
      {
        "class_name": "torch_transformers_classifier",
        "n_classes": "#classes_vocab.len",
        "return_probas": true,
        "pretrained_bert": "{BASE_MODEL}",
        "is_binary": "{BINARY_CLASSIFICATION}",
        "save_path": "{MODEL_PATH}/model",
        "load_path": "{MODEL_PATH}/model",
        "optimizer": "AdamW",
        "optimizer_parameters": {
          "lr": 2e-05,
          "weight_decay": 0.1
        },
        "learning_rate_drop_patience": 3,
        "learning_rate_drop_div": 2.0,
        "in": [
          "bert_features"
        ],
        "in_y": [
          "y_ids"
        ],
        "out": [
          "y_pred_probas"
        ]
      },
      {
        "in": [
          "y_pred_probas"
        ],
        "out": [
          "y_pred_ids"
        ],
        "class_name": "proba2labels",
        "is_binary": "{BINARY_CLASSIFICATION}",
        "confidence_threshold": 0.5
      },
      {
        "in": [
          "y_pred_ids"
        ],
        "out": [
          "y_pred_labels"
        ],
        "ref": "classes_vocab"
      }
    ],
    "out": [
      "y_pred_labels"
    ]
  },
  "train": {
    "batch_size": 24,
    "metrics": [
      "accuracy"
    ],
    "validation_patience": 10,
    "val_every_n_epochs": 1,
    "log_every_n_epochs": 1,
    "show_examples": false,
    "evaluation_targets": [
      "train",
      "valid"
    ],
    "class_name": "torch_trainer",
    "tensorboard_log_dir": "{MODEL_PATH}/",
    "pytest_max_batches": 2,
    "pytest_batch_size": 2
<<<<<<< HEAD
=======
  },
  "metadata": {
    "variables": {
      "BASE_MODEL": "roberta-large-mnli",
      "ROOT_PATH": "~/.deeppavlov",
      "DOWNLOADS_PATH": "{ROOT_PATH}/downloads",
      "MODELS_PATH": "{ROOT_PATH}/models",
      "MODEL_PATH": "{MODELS_PATH}/classifiers/superglue_boolq_roberta_mnli",
      "BINARY_CLASSIFICATION": true
    },
    "download": [
      {
        "url": "https://files.deeppavlov.ai/0.16/classifiers/superglue_boolq_roberta_mnli.tar.gz",
        "subdir": "{MODELS_PATH}"
      }
    ]
>>>>>>> 3692883d
  }
}<|MERGE_RESOLUTION|>--- conflicted
+++ resolved
@@ -148,24 +148,5 @@
     "tensorboard_log_dir": "{MODEL_PATH}/",
     "pytest_max_batches": 2,
     "pytest_batch_size": 2
-<<<<<<< HEAD
-=======
-  },
-  "metadata": {
-    "variables": {
-      "BASE_MODEL": "roberta-large-mnli",
-      "ROOT_PATH": "~/.deeppavlov",
-      "DOWNLOADS_PATH": "{ROOT_PATH}/downloads",
-      "MODELS_PATH": "{ROOT_PATH}/models",
-      "MODEL_PATH": "{MODELS_PATH}/classifiers/superglue_boolq_roberta_mnli",
-      "BINARY_CLASSIFICATION": true
-    },
-    "download": [
-      {
-        "url": "https://files.deeppavlov.ai/0.16/classifiers/superglue_boolq_roberta_mnli.tar.gz",
-        "subdir": "{MODELS_PATH}"
-      }
-    ]
->>>>>>> 3692883d
   }
 }