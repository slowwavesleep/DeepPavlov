{
  "dataset_reader": {
    "class_name": "squad_dataset_reader",
    "data_path": "{DOWNLOADS_PATH}/squad/"
  },
  "dataset_iterator": {
    "class_name": "squad_iterator",
    "seed": 1337,
    "shuffle": true
  },
  "chainer": {
    "in": [
      "context_raw",
      "question_raw"
    ],
    "in_y": [
      "ans_raw",
      "ans_raw_start"
    ],
    "pipe": [
      {
        "class_name": "torch_squad_transformers_preprocessor",
        "vocab_file": "{TRANSFORMER}",
        "do_lower_case": "{LOWERCASE}",
        "max_seq_length": 384,
        "return_tokens": true,
        "in": [
          "question_raw",
          "context_raw"
        ],
        "out": [
          "bert_features",
          "subtokens"
        ]
      },
      {
        "class_name": "squad_bert_mapping",
        "do_lower_case": "{LOWERCASE}",
        "in": [
          "context_raw",
          "bert_features",
          "subtokens"
        ],
        "out": [
          "subtok2chars",
          "char2subtoks"
        ]
      },
      {
        "class_name": "squad_bert_ans_preprocessor",
        "do_lower_case": "{LOWERCASE}",
        "in": [
          "ans_raw",
          "ans_raw_start",
          "char2subtoks"
        ],
        "out": [
          "ans",
          "ans_start",
          "ans_end"
        ]
      },
      {
        "class_name": "torch_transformers_squad",
        "pretrained_bert": "{TRANSFORMER}",
        "save_path": "{MODEL_PATH}/model",
        "load_path": "{MODEL_PATH}/model",
        "optimizer": "AdamW",
        "optimizer_parameters": {
          "lr": 2e-05,
          "weight_decay": 0.01,
          "betas": [
            0.9,
            0.999
          ],
          "eps": 1e-06
        },
        "learning_rate_drop_patience": 2,
        "learning_rate_drop_div": 2.0,
        "in": [
          "bert_features"
        ],
        "in_y": [
          "ans_start",
          "ans_end"
        ],
        "out": [
          "ans_start_predicted",
          "ans_end_predicted",
          "logits"
        ]
      },
      {
        "class_name": "squad_bert_ans_postprocessor",
        "in": [
          "ans_start_predicted",
          "ans_end_predicted",
          "context_raw",
          "bert_features",
          "subtok2chars",
          "subtokens"
        ],
        "out": [
          "ans_predicted",
          "ans_start_predicted",
          "ans_end_predicted"
        ]
      }
    ],
    "out": [
      "ans_predicted",
      "ans_start_predicted",
      "logits"
    ]
  },
  "train": {
    "show_examples": false,
    "evaluation_targets": [
      "valid"
    ],
    "log_every_n_batches": 250,
    "val_every_n_batches": 500,
    "batch_size": 10,
    "pytest_max_batches": 2,
    "pytest_batch_size": 5,
    "validation_patience": 10,
    "metrics": [
      {
        "name": "squad_v1_f1",
        "inputs": [
          "ans",
          "ans_predicted"
        ]
      },
      {
        "name": "squad_v1_em",
        "inputs": [
          "ans",
          "ans_predicted"
        ]
      },
      {
        "name": "squad_v2_f1",
        "inputs": [
          "ans",
          "ans_predicted"
        ]
      },
      {
        "name": "squad_v2_em",
        "inputs": [
          "ans",
          "ans_predicted"
        ]
      }
    ],
    "class_name": "torch_trainer"
  },
  "metadata": {
    "variables": {
      "LOWERCASE": true,
      "TRANSFORMER": "bert-base-uncased",
      "ROOT_PATH": "~/.deeppavlov",
      "DOWNLOADS_PATH": "{ROOT_PATH}/downloads",
      "MODELS_PATH": "{ROOT_PATH}/models",
      "MODEL_PATH": "{MODELS_PATH}/squad_torch_bert/{TRANSFORMER}"
<<<<<<< HEAD
    },
    "download": [
      {
        "url": "https://files.deeppavlov.ai/v1/squad/squad_torch_bert.tar.gz",
        "subdir": "{ROOT_PATH}/models"
      }
    ]
  }
=======
    }
  },
  "download": [
    {
	"url": "http://files.deeppavlov.ai/v1/squad/squad_torch_bert.tar.gz",
	"subdir": "{ROOT_PATH}/models"
	}
  ]
>>>>>>> b8bbf59d
}<|MERGE_RESOLUTION|>--- conflicted
+++ resolved
@@ -164,7 +164,6 @@
       "DOWNLOADS_PATH": "{ROOT_PATH}/downloads",
       "MODELS_PATH": "{ROOT_PATH}/models",
       "MODEL_PATH": "{MODELS_PATH}/squad_torch_bert/{TRANSFORMER}"
-<<<<<<< HEAD
     },
     "download": [
       {
@@ -173,14 +172,4 @@
       }
     ]
   }
-=======
-    }
-  },
-  "download": [
-    {
-	"url": "http://files.deeppavlov.ai/v1/squad/squad_torch_bert.tar.gz",
-	"subdir": "{ROOT_PATH}/models"
-	}
-  ]
->>>>>>> b8bbf59d
 }