{
  "dataset_reader": {
    "class_name": "conll2003_reader",
    "data_path": "{DOWNLOADS_PATH}/conll2003/",
    "dataset_name": "conll2003",
    "provide_pos": false
  },
  "dataset_iterator": {
    "class_name": "data_learning_iterator"
  },
  "chainer": {
    "in": [
      "x"
    ],
    "in_y": [
      "y"
    ],
    "pipe": [
      {
        "class_name": "torch_transformers_ner_preprocessor",
        "vocab_file": "{TRANSFORMER}",
        "do_lower_case": false,
        "max_seq_length": 512,
        "max_subword_length": 15,
        "token_masking_prob": 0.0,
        "in": [
          "x"
        ],
        "out": [
          "x_tokens",
          "x_subword_tokens",
          "x_subword_tok_ids",
          "startofword_markers",
          "attention_mask"
        ]
      },
      {
        "id": "tag_vocab",
        "class_name": "simple_vocab",
        "unk_token": [
          "O"
        ],
        "pad_with_zeros": true,
        "save_path": "{MODEL_PATH}/tag.dict",
        "load_path": "{MODEL_PATH}/tag.dict",
        "fit_on": [
          "y"
        ],
        "in": [
          "y"
        ],
        "out": [
          "y_ind"
        ]
      },
      {
        "class_name": "torch_transformers_sequence_tagger",
        "n_tags": "#tag_vocab.len",
        "pretrained_bert": "{TRANSFORMER}",
        "attention_probs_keep_prob": 0.5,
        "return_probas": false,
        "encoder_layer_ids": [
          -1
        ],
        "optimizer": "AdamW",
        "optimizer_parameters": {
          "lr": 2e-05,
          "weight_decay": 1e-06,
          "betas": [
            0.9,
            0.999
          ],
          "eps": 1e-06
        },
        "clip_norm": 1.0,
        "min_learning_rate": 1e-07,
        "learning_rate_drop_patience": 30,
        "learning_rate_drop_div": 1.5,
        "load_before_drop": true,
        "save_path": "{MODEL_PATH}/model",
        "load_path": "{MODEL_PATH}/model",
        "in": [
          "x_subword_tok_ids",
          "attention_mask",
          "startofword_markers"
        ],
        "in_y": [
          "y_ind"
        ],
        "out": [
          "y_pred_ind"
        ]
      },
      {
        "ref": "tag_vocab",
        "in": [
          "y_pred_ind"
        ],
        "out": [
          "y_pred"
        ]
      }
    ],
    "out": [
      "x_tokens",
      "y_pred"
    ]
  },
  "train": {
    "epochs": 30,
    "batch_size": 16,
    "metrics": [
      {
        "name": "ner_f1",
        "inputs": [
          "y",
          "y_pred"
        ]
      },
      {
        "name": "ner_token_f1",
        "inputs": [
          "y",
          "y_pred"
        ]
      }
    ],
    "validation_patience": 100,
    "val_every_n_batches": 20,
    "log_every_n_batches": 20,
    "show_examples": false,
    "pytest_max_batches": 2,
    "pytest_batch_size": 8,
    "evaluation_targets": [
      "valid",
      "test"
    ],
    "class_name": "torch_trainer"
  },
  "metadata": {
    "variables": {
      "ROOT_PATH": "~/.deeppavlov",
      "DOWNLOADS_PATH": "{ROOT_PATH}/downloads",
      "MODELS_PATH": "{ROOT_PATH}/models",
      "TRANSFORMER": "bert-base-cased",
<<<<<<< HEAD
      "MODEL_PATH": "{MODELS_PATH}/ner_conll2003_torch_bert/{TRANSFORMER}"
    },
    "download": [
      {
        "url": "http://files.deeppavlov.ai/v1/ner/ner_conll2003_torch_bert.tar.gz",
        "subdir": "{ROOT_PATH}/models"
      }
    ]
  }
=======
      "MODEL_PATH": "{MODELS_PATH}/ner_conll2003_torch/{TRANSFORMER}"
    }
  },
  "download": [
    {
      "url": "http://files.deeppavlov.ai/v1/ner/ner_conll2003_torch_bert.tar.gz",
      "subdir": "{ROOT_PATH}/models"
    }
  ]
>>>>>>> b8bbf59d
}<|MERGE_RESOLUTION|>--- conflicted
+++ resolved
@@ -143,7 +143,6 @@
       "DOWNLOADS_PATH": "{ROOT_PATH}/downloads",
       "MODELS_PATH": "{ROOT_PATH}/models",
       "TRANSFORMER": "bert-base-cased",
-<<<<<<< HEAD
       "MODEL_PATH": "{MODELS_PATH}/ner_conll2003_torch_bert/{TRANSFORMER}"
     },
     "download": [
@@ -153,15 +152,4 @@
       }
     ]
   }
-=======
-      "MODEL_PATH": "{MODELS_PATH}/ner_conll2003_torch/{TRANSFORMER}"
-    }
-  },
-  "download": [
-    {
-      "url": "http://files.deeppavlov.ai/v1/ner/ner_conll2003_torch_bert.tar.gz",
-      "subdir": "{ROOT_PATH}/models"
-    }
-  ]
->>>>>>> b8bbf59d
 }