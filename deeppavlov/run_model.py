from deeppavlov.core.commands.train import train_model_from_config
from deeppavlov.core.commands.infer import interact_model
from deeppavlov.core.commands.utils import set_usr_dir, get_usr_dir

# HCN
# skills/hcn/config.json

# HCN_new
# skills/hcn_new/config.json

# Speller
# models/spellers/error_model/config_en.json
# models/spellers/error_model/config_ru.json
# models/spellers/error_model/config_ru_custom_vocab.json

# Intents classifier
# models/classifiers/intents/config_dstc2.json

# NER
# models/ner/config.json

PIPELINE_CONFIG_PATH = 'models/classifiers/intents/config_dstc2.json'
set_usr_dir(PIPELINE_CONFIG_PATH)
try:
<<<<<<< HEAD
=======
    PIPELINE_CONFIG_PATH = 'skills/hcn_new/config.json'
    set_usr_dir(PIPELINE_CONFIG_PATH)
>>>>>>> 286a8642
    train_model_from_config(PIPELINE_CONFIG_PATH)
    interact_model(PIPELINE_CONFIG_PATH)
# remove if usr_dir is empty:
finally:
    usr_dir = get_usr_dir()
    if not list(usr_dir.iterdir()):
        usr_dir.rmdir()<|MERGE_RESOLUTION|>--- conflicted
+++ resolved
@@ -22,11 +22,6 @@
 PIPELINE_CONFIG_PATH = 'models/classifiers/intents/config_dstc2.json'
 set_usr_dir(PIPELINE_CONFIG_PATH)
 try:
-<<<<<<< HEAD
-=======
-    PIPELINE_CONFIG_PATH = 'skills/hcn_new/config.json'
-    set_usr_dir(PIPELINE_CONFIG_PATH)
->>>>>>> 286a8642
     train_model_from_config(PIPELINE_CONFIG_PATH)
     interact_model(PIPELINE_CONFIG_PATH)
 # remove if usr_dir is empty:
