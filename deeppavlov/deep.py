"""
Copyright 2017 Neural Networks and Deep Learning lab, MIPT

Licensed under the Apache License, Version 2.0 (the "License");
you may not use this file except in compliance with the License.
You may obtain a copy of the License at

    http://www.apache.org/licenses/LICENSE-2.0

Unless required by applicable law or agreed to in writing, software
distributed under the License is distributed on an "AS IS" BASIS,
WITHOUT WARRANTIES OR CONDITIONS OF ANY KIND, either express or implied.
See the License for the specific language governing permissions and
limitations under the License.
"""

import argparse
from logging import getLogger

from deeppavlov.core.commands.infer import interact_model, predict_on_stream
from deeppavlov.core.commands.train import train_evaluate_model_from_config
from deeppavlov.core.common.cross_validation import calc_cv_score
from deeppavlov.core.common.file import find_config
from deeppavlov.download import deep_download
from utils.alexa.server import run_alexa_default_agent
from utils.alice import start_alice_server
from utils.ms_bot_framework_utils.server import run_ms_bf_default_agent
from utils.pip_wrapper import install_from_config
from utils.server_utils.server import start_model_server
from utils.telegram_utils.telegram_ui import interact_model_by_telegram

log = getLogger(__name__)

parser = argparse.ArgumentParser()

parser.add_argument("mode", help="select a mode, train or interact", type=str,
                    choices={'train', 'evaluate', 'interact', 'predict', 'interactbot', 'interactmsbot',
                             'alexa', 'riseapi', 'download', 'install', 'crossval'})
parser.add_argument("config_path", help="path to a pipeline json config", type=str)

parser.add_argument("-e", "--start-epoch-num", dest="start_epoch_num", default=None,
                    help="Start epoch number", type=int)
parser.add_argument("--recursive", action="store_true", help="Train nested configs")

parser.add_argument("-b", "--batch-size", dest="batch_size", default=1, help="inference batch size", type=int)
parser.add_argument("-f", "--input-file", dest="file_path", default=None, help="Path to the input file", type=str)
parser.add_argument("-d", "--download", action="store_true", help="download model components")

parser.add_argument("--folds", help="number of folds", type=int, default=5)

parser.add_argument("-t", "--token", default=None,  help="telegram bot token", type=str)
parser.add_argument("--proxy", default=None, help="socks5 or https proxy string for telebot", type=str)
parser.add_argument("-i", "--ms-id", default=None, help="microsoft bot framework app id", type=str)
parser.add_argument("-s", "--ms-secret", default=None, help="microsoft bot framework app secret", type=str)

parser.add_argument("--multi-instance", action="store_true", help="allow rising of several instances of the model")
parser.add_argument("--stateful", action="store_true", help="interact with a stateful model")
parser.add_argument("--no-default-skill", action="store_true", help="do not wrap with default skill")

parser.add_argument("--https", action="store_true", help="run model in https mode")
parser.add_argument("--key", default=None, help="ssl key", type=str)
parser.add_argument("--cert", default=None, help="ssl certificate", type=str)

parser.add_argument("-p", "--port", default=None, help="api port", type=str)

parser.add_argument("--api-mode", help="rest api mode: 'basic' with batches or 'alice' for  Yandex.Dialogs format",
                    type=str, default='basic', choices={'basic', 'alice'})


def main():
    args = parser.parse_args()

    pipeline_config_path = find_config(args.config_path)
    https = args.https
    ssl_key = args.key
    ssl_cert = args.cert

    if args.download or args.mode == 'download':
        deep_download(pipeline_config_path)

    multi_instance = args.multi_instance
    stateful = args.stateful

    if args.mode == 'train':
        train_evaluate_model_from_config(pipeline_config_path, recursive=args.recursive, 
                                         start_epoch_num=args.start_epoch_num)
    elif args.mode == 'evaluate':
        train_evaluate_model_from_config(pipeline_config_path, to_train=False, start_epoch_num=args.start_epoch_num)
    elif args.mode == 'interact':
        interact_model(pipeline_config_path)
    elif args.mode == 'interactbot':
        token = args.token
<<<<<<< HEAD
        interact_model_by_telegram(pipeline_config_path, token, args.proxy)
=======
        interact_model_by_telegram(model_config=pipeline_config_path,
                                   token=token,
                                   default_skill_wrap=not args.no_default_skill)
>>>>>>> 8fe645d7
    elif args.mode == 'interactmsbot':
        ms_id = args.ms_id
        ms_secret = args.ms_secret
        run_ms_bf_default_agent(model_config=pipeline_config_path,
                                app_id=ms_id,
                                app_secret=ms_secret,
                                multi_instance=multi_instance,
                                stateful=stateful,
                                port=args.port,
                                https=https,
                                ssl_key=ssl_key,
                                ssl_cert=ssl_cert,
                                default_skill_wrap=not args.no_default_skill)
    elif args.mode == 'alexa':
        run_alexa_default_agent(model_config=pipeline_config_path,
                                multi_instance=multi_instance,
                                stateful=stateful,
                                port=args.port,
                                https=https,
                                ssl_key=ssl_key,
                                ssl_cert=ssl_cert,
                                default_skill_wrap=not args.no_default_skill)
    elif args.mode == 'riseapi':
        alice = args.api_mode == 'alice'
        if alice:
            start_alice_server(pipeline_config_path, https, ssl_key, ssl_cert, port=args.port)
        else:
            start_model_server(pipeline_config_path, https, ssl_key, ssl_cert, port=args.port)
    elif args.mode == 'predict':
        predict_on_stream(pipeline_config_path, args.batch_size, args.file_path)
    elif args.mode == 'install':
        install_from_config(pipeline_config_path)
    elif args.mode == 'crossval':
        if args.folds < 2:
            log.error('Minimum number of Folds is 2')
        else:
            n_folds = args.folds
            calc_cv_score(pipeline_config_path, n_folds=n_folds, is_loo=False)


if __name__ == "__main__":
    main()<|MERGE_RESOLUTION|>--- conflicted
+++ resolved
@@ -90,13 +90,9 @@
         interact_model(pipeline_config_path)
     elif args.mode == 'interactbot':
         token = args.token
-<<<<<<< HEAD
-        interact_model_by_telegram(pipeline_config_path, token, args.proxy)
-=======
         interact_model_by_telegram(model_config=pipeline_config_path,
                                    token=token,
                                    default_skill_wrap=not args.no_default_skill)
->>>>>>> 8fe645d7
     elif args.mode == 'interactmsbot':
         ms_id = args.ms_id
         ms_secret = args.ms_secret
